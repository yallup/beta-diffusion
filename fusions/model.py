from abc import ABC, abstractmethod
from dataclasses import dataclass, field

import anesthetic as ns
import jax
import jax.numpy as jnp
import jax.random as random
import optax
from flax import linen as nn
from flax import traverse_util
from jax import jit, tree_map
from optax import tree_utils as otu
from scipy.stats import multivariate_normal
from tqdm import tqdm

from fusions.network import Classifier, ScoreApprox, TrainState
from fusions.optimal_transport import NullOT, PriorExtendedNullOT

# from optax.contrib import reduce_on_plateau


@dataclass
class Trace:
    iteration: int = field(default=0)
    losses: list[float] = field(default_factory=list)
    lr: list[float] = field(default_factory=list)
    calibrate_losses: list[float] = field(default_factory=list)


class Model(ABC):
    """
    Base class for models.
    """

    def __init__(self, prior=None, n=None, **kwargs) -> None:
        self.prior = prior
        self.rng = random.PRNGKey(kwargs.get("seed", 2023))
        self.noise = kwargs.pop("noise", 1e-3)
        if not self.prior:
            if not n:
                raise ValueError("Either prior or n must be specified.")
            self.rng, step_rng = random.split(self.rng)
            self.prior = multivariate_normal(jnp.zeros(n))

        # self.map = kwargs.get("map", NullOT)
        self.map = PriorExtendedNullOT

        self.state = None
        self.calibrate_state = None
        self.trace = None

    @abstractmethod
    def reverse_process(self, initial_samples, score, rng, **kwargs):
        pass

    def sample_prior(self, n):
        """Sample from the prior distribution.

        Args:
            n (int): Number of samples to draw.

        Returns:
            jnp.ndarray: Samples from the prior distribution.
        """
        return self.prior.rvs(n).reshape(-1, self.ndims)

    def predict(self, initial_samples, **kwargs):
        """Run the diffusion model on user-provided samples.

        Args:
            initial_samples (jnp.ndarray): Samples to run the model on.

        Keyword Args:
            steps (int): Number of aditional time steps to save at.
            jac (bool): If True, return the jacobian of the process as well as the output (tuple).
            solution (str): Method to use for the jacobian. Defaults to "exact".
                        one of "exact", "none", "approx".

        Returns:
            jnp.ndarray: Samples from the posterior distribution.
        """
        jac = kwargs.get("jac", False)
        steps = kwargs.get("steps", 0)
<<<<<<< HEAD
        solution = kwargs.get("solution", "none")
=======
        solution = kwargs.get("solution", "approx")
>>>>>>> bb865e38
        # self.rng, step_rng = random.split(self.rng)
        x, j = self.reverse_process(
            initial_samples,
            self._predict,
            self.rng,
            steps=steps,
            solution=solution,
        )  # , step_rng)
<<<<<<< HEAD
        # x = x.squeeze() * self.std + self.mean
=======
>>>>>>> bb865e38
        if jac:
            return x.squeeze(), j.squeeze()
        else:
            return x.squeeze()

    def sample_posterior(self, n, **kwargs):
        """Draw samples from the posterior distribution.

        Args:
            n (int): Number of samples to draw.

        Keyword Args:
            steps (int): Number of aditional time steps to save at.
            jac (bool): If True, return the jacobian of the process as well as the output (tuple).
            solution (str): Method to use for the jacobian. Defaults to "exact".
                        one of "exact", "none", "approx".


        Returns:
            jnp.ndarray: Samples from the posterior distribution.
        """
        self.rng, step_rng = random.split(self.rng)
        return self.predict(self.sample_prior(n), rng=step_rng, **kwargs)

    def score_model(self):
        """Score model for training the diffusion model."""
        return ScoreApprox()

    def classifier_model(self):
        """Score model for training the diffusion model."""
        return Classifier()

    def rvs(self, n, **kwargs):
        """Alias for sample_posterior.

        Args:
            n (int): Number of samples to draw.

        Keyword Args:
            see sample_posterior and predict.

        Returns:
            jnp.ndarray: Samples from the posterior distribution.
        """
        return self.sample_posterior(n, **kwargs)

    def _train(self, data, **kwargs):
        """Internal wrapping of training loop."""
        self.trace = Trace()
        batch_size = kwargs.get("batch_size", 256)
        n_epochs = kwargs.get("n_epochs", data.shape[0])
        prior_samples = kwargs.get("prior_samples", None)

        @jit
        def update_step(state, batch, batch_prior, rng):
            (val, updates), grads = jax.value_and_grad(self.loss, has_aux=True)(
                state.params, batch, batch_prior, rng
            )
            state = state.apply_gradients(grads=grads, value=val)
            # state = state.replace(batch_stats=updates["batch_stats"])
            # state = state.replace(value=val)
            return val, state

        train_size = data.shape[0]
        if prior_samples is None:
            prior_samples = jnp.array(
                self.prior.rvs(train_size * 100).reshape(-1, self.ndims)
            )
        batch_size = min(batch_size, train_size)

        losses = []
        map = self.map(prior_samples, data)
        tepochs = tqdm(range(n_epochs))
        for k in tepochs:
            self.rng, step_rng = random.split(self.rng)
            perm_prior, perm = map.sample(batch_size)
            batch = data[perm, :]
            batch_prior = prior_samples[perm_prior, :]
            loss, self.state = update_step(self.state, batch, batch_prior, step_rng)
            # self.trace.losses.append(loss)
            losses.append(loss)

            # losses.append(loss)
            if (k + 1) % 10 == 0:
                ma = jnp.mean(jnp.array(losses[-10:]))
                self.trace.losses.append(ma)
                tepochs.set_postfix(loss=ma)
                self.trace.iteration += 1
                lr_scale = otu.tree_get(self.state, "scale")
                self.trace.lr.append(lr_scale)
                # if lr_scale < 1e-1:
                #     break

    def _train_calibrator(self, data_a, data_b, **kwargs):
        """Internal wrapping of training loop."""
        batch_size = kwargs.get("batch_size", 512)
        n_epochs = kwargs.get("n_epochs", 50)

        @jit
        def update_step(state, batch, batch_labels, rng):
            val, grads = jax.value_and_grad(self.calibrate_loss)(
                state.params, batch, batch_labels
            )
            state = state.apply_gradients(grads=grads)
            # state = state.replace(batch_stats=updates["batch_stats"])
            return val, state

        train_size = data_a.shape[0]

        # if self.prior:
        #     prior_samples = jnp.array(self.prior.rvs(train_size))
        # else:
        #     prior_samples = jnp.zeros_like(data)

        batch_size = min(batch_size, train_size)
        n_batches = train_size // batch_size
        labels_a = jnp.zeros(data_a.shape[0])
        labels_b = jnp.ones(data_b.shape[0])
        labels = jnp.concatenate([labels_a, labels_b])
        labels = jnp.asarray(labels, dtype=int)
        data = jnp.concatenate([data_a, data_b])

        losses = []
        tepochs = tqdm(range(n_epochs))
        for k in tepochs:
            self.rng, step_rng = random.split(self.rng)
            perm = random.permutation(step_rng, jnp.arange(data.shape[0]))
            data = data[perm, :]
            labels = labels[perm]

            for i in range(n_batches):
                self.rng, step_rng = random.split(self.rng)
                # Get the indices of the current batch
                start = i * batch_size
                end = min(start + batch_size, train_size)

                # Extract the batch from the shuffled data and labels
                batch = data[start:end, :]
                batch_labels = labels[start:end]

                loss, self.calibrate_state = update_step(
                    self.calibrate_state, batch, batch_labels, step_rng
                )
                losses.append(loss)

                # losses.append(loss)
                if (k + 1) % 10 == 0:
                    ma = jnp.mean(jnp.array(losses[-10:]))
                    self.trace.calibrate_losses.append(ma)
                    tepochs.set_postfix(loss=ma)

    def _init_state(self, **kwargs):
        """Initialise the state of the training."""
        prev_params = kwargs.get("params", None)
        dummy_x = jnp.zeros((1, self.ndims))
        dummy_t = jnp.ones((1, 1))
        self.rng, step_rng = random.split(self.rng)
        _params = self.score_model().init(step_rng, dummy_x, dummy_t)
        params = _params["params"]

        lr = kwargs.get("lr", 1e-2)
        base_learning_rate = lr

        transition_steps = kwargs.get("transition_steps", 100)

        optimizer = optax.chain(
            optax.clip_by_global_norm(1.0),
            optax.adamw(
                optax.cosine_decay_schedule(lr, transition_steps * 10, alpha=lr * 1e-2)
            ),
            # optax.contrib.reduce_on_plateau(
            #     factor=0.5,
            #     patience=transition_steps // 10,  # 10
            #     # cooldown=transition_steps // 10,  # 10
            #     accumulation_size=transition_steps,
            # ),
        )

        if prev_params:
            _params = {}
            _params["params"] = prev_params
            # _params["params"] = params
            lr = 1e-3
            # _params["batch_stats"] = stats
            last_layer = list(_params["params"].keys())[-1]
            optimizer = optax.chain(
                optax.clip_by_global_norm(1.0),
                optax.adamw(
                    optax.cosine_decay_schedule(
                        lr * 5, transition_steps * 10, alpha=lr * 1e-2
                    )
                ),
                #     optax.contrib.reduce_on_plateau(
                #         factor=0.5,
                #         patience=transition_steps // 10,  # 10
                #         # cooldown=transition_steps // 10,  # 10
                #         accumulation_size=transition_steps,
                #     ),
            )

        params = _params["params"]
        self.state = TrainState.create(
            apply_fn=self.score_model().apply,
            params=params,
            # batch_stats=batch_stats,
            tx=optimizer,
            losses=[],
            # val = 1e-1
        )

    def _init_calibrate_state(self, **kwargs):
        dummy_x = jnp.zeros((1, self.ndims))

        _params = self.classifier_model().init(self.rng, dummy_x)
        lr = kwargs.get("lr", 1e-2)
        optimizer = optax.adam(lr)
        params = _params["params"]
        # batch_stats = _params["batch_stats"]
        transition_steps = kwargs.get("transition_steps", 100)
        optimizer = optax.chain(
            optax.clip_by_global_norm(1.0),
            optax.adamw(
                optax.cosine_decay_schedule(lr * 5, transition_steps * 2, alpha=lr)
            ),
            optax.contrib.reduce_on_plateau(
                factor=0.5,
                patience=transition_steps // 10,  # 10
                # cooldown=transition_steps // 10,  # 10
                accumulation_size=transition_steps,
            ),
        )
        optimizer = optax.chain(optax.adamw(optax.cosine_decay_schedule(lr, 1000)))
        self.calibrate_state = TrainState.create(
            apply_fn=self.classifier_model().apply,
            params=params,
            # batch_stats=batch_stats,
            tx=optimizer,
            losses=[],
        )

    @abstractmethod
    def loss(self, params, batch, batch_prior, batch_stats, rng):
        """Loss function for training the diffusion model."""
        pass

    def calibrate_loss(self, params, batch, labels):
        """Loss function for training the calibrator."""
        output = self.calibrate_state.apply_fn(
            {"params": params},
            batch,
            # train=True,
            # mutable=["batch_stats"],
        )

        loss = optax.softmax_cross_entropy_with_integer_labels(
            output.squeeze(), labels
        ).mean()
        return loss

    def predict_weight(self, samples, **kwargs):
        prob = kwargs.pop("prob", False)
        if prob:
            return nn.softmax(self._predict_weight(samples, **kwargs))
        else:
            return self._predict_weight(samples, **kwargs)

    def train(self, data, **kwargs):
        """Train the diffusion model on the provided data.

        Args:
            data (jnp.ndarray): Data to train on.

        Keyword Args:
            restart (bool): If True, reinitialise the model before training. Defaults to False.
            batch_size (int): Size of the training batches. Defaults to 128.
            n_epochs (int): Number of training epochs. Defaults to 1000.
            lr (float): Learning rate. Defaults to 1e-3.
        """
        restart = kwargs.get("restart", False)
        self.noise = kwargs.get("noise", 1e-3)
        self.ndims = data.shape[-1]
        self.mean = data.mean(axis=0)
        self.std = data.std(axis=0)

        # data = (data - self.mean) / self.std

        if not self.prior:
            self.prior = multivariate_normal(
                key=random.PRNGKey(0), mean=jnp.zeros(self.ndims)
            )
        # data = self.chains.sample(200).to_numpy()[..., :-3]
        if (not self.state) | restart:
            self._init_state(**kwargs)
        else:
            self._init_state(
                params=self.state.params  # batch_stats=self.state.batch_stats
            )
        # self._init_state=self._init_state.replace(grads=jax.tree_map(jnp.zeros_like, self._init_state.params))
        # self.state.params.replace(grads=jax.tree_map(jnp.zeros_like, self.state.params))
        # self.state.replace(grads=jax.tree_map(jnp.zeros_like, self.state.params))
        # lr = kwargs.get("lr", 1e-3)
        # self.state.tx = optax.adam(lr)
        self._train(data, **kwargs)
        self._predict = lambda x, t: self.state.apply_fn(
            {
                "params": self.state.params,
                # "batch_stats": self.state.batch_stats,
            },
            x,
            t,
            # train=False,
        )

    def calibrate(self, samples_a, samples_b, **kwargs):
        """Calibrate the model on the provided data.

        Args:
            samples_a (jnp.ndarray): Samples to train on.
            samples_b (jnp.ndarray): Samples to train on.

        Keyword Args:
            restart (bool): If True, reinitialise the model before training. Defaults to False.
            batch_size (int): Size of the training batches. Defaults to 128.
            n_epochs (int): Number of training epochs. Defaults to 1000.
            lr (float): Learning rate. Defaults to 1e-3.
        """
        restart = kwargs.get("restart", False)
        self.ndims = samples_a.shape[-1]
        # data = self.chains.sample(200).to_numpy()[..., :-3]
        if (not self.calibrate_state) | restart:
            self._init_calibrate_state(**kwargs)
        # self._init_state=self._init_state.replace(grads=jax.tree_map(jnp.zeros_like, self._init_state.params))
        # self.state.params.replace(grads=jax.tree_map(jnp.zeros_like, self.state.params))
        # self.state.replace(grads=jax.tree_map(jnp.zeros_like, self.state.params))
        self._train_calibrator(samples_a, samples_b, **kwargs)
        self._predict_weight = lambda x: self.calibrate_state.apply_fn(
            {
                "params": self.calibrate_state.params,
                # "batch_stats": self.calibrate_state.batch_stats,
            },
            x,
            # train=False,
        )<|MERGE_RESOLUTION|>--- conflicted
+++ resolved
@@ -2,19 +2,19 @@
 from dataclasses import dataclass, field
 
 import anesthetic as ns
+import optax
+from flax import linen as nn
+from flax import traverse_util
+from optax import tree_utils as otu
+from scipy.stats import multivariate_normal
+from tqdm import tqdm
+
 import jax
 import jax.numpy as jnp
 import jax.random as random
-import optax
-from flax import linen as nn
-from flax import traverse_util
-from jax import jit, tree_map
-from optax import tree_utils as otu
-from scipy.stats import multivariate_normal
-from tqdm import tqdm
-
 from fusions.network import Classifier, ScoreApprox, TrainState
 from fusions.optimal_transport import NullOT, PriorExtendedNullOT
+from jax import jit, tree_map
 
 # from optax.contrib import reduce_on_plateau
 
@@ -81,11 +81,7 @@
         """
         jac = kwargs.get("jac", False)
         steps = kwargs.get("steps", 0)
-<<<<<<< HEAD
         solution = kwargs.get("solution", "none")
-=======
-        solution = kwargs.get("solution", "approx")
->>>>>>> bb865e38
         # self.rng, step_rng = random.split(self.rng)
         x, j = self.reverse_process(
             initial_samples,
@@ -94,10 +90,6 @@
             steps=steps,
             solution=solution,
         )  # , step_rng)
-<<<<<<< HEAD
-        # x = x.squeeze() * self.std + self.mean
-=======
->>>>>>> bb865e38
         if jac:
             return x.squeeze(), j.squeeze()
         else:
