from functools import partial

import anesthetic as ns
import jax
import jax.numpy as jnp
import jax.random as random
import optax
from jax import grad, jit, vmap
from jax.lax import scan
from jax.scipy.special import logsumexp
from jax.scipy.stats import norm
from tqdm import tqdm
from scipy.stats import norm

from fusions.network import ScoreApprox, TrainState


class DiffusionModelBase(object):
    def __init__(self, prior=None, **kwargs) -> None:
        self.chains = None
        self.steps = kwargs.get("steps", 1000)
        # beta_t = jnp.linspace(0.001, 1, self.steps)
        self.beta_min = 1e-3
        self.beta_max = 3
        self.rng = random.PRNGKey(2022)
        R = self.steps
        self.train_ts = jnp.arange(1, R) / (R - 1)
<<<<<<< HEAD
        # self.prior=norm(0,1)
        self.prior = prior
=======
>>>>>>> b79a5b3c
        # self.train_ts = jnp.linspace(self.beta_min, self.beta_max, self.steps)
        self.ndims = None

    # def prior(self):

    def read_chains(self, path: str, ndims: int = None) -> None:
        self.chains = ns.read_chains(path)
        if not ndims:
            self.ndims = self.chains.to_numpy()[..., :-3].shape[-1]
        else:
            self.ndims = ndims
        # beta = jnp.logspace(-5, 0, 1001)
        # D_KL = self.chains.D_KL(beta=beta)
        # new_ds = jnp.linspace(D_KL.min(), D_KL.max(), 100)
        # self.train_ts = jnp.interp(new_ds, D_KL, beta)

    def beta_t(self, t):
        return self.beta_min + t * (self.beta_max - self.beta_min)

    def alpha_t(self, t):
        return t * self.beta_min + 0.5 * t**2 * (
            self.beta_max - self.beta_min
        )

    def mean_factor(self, t):
        return jnp.exp(-0.5 * self.alpha_t(t))

    def var(self, t):
        return 1 - jnp.exp(-self.alpha_t(t))

    def drift(self, x, t):
        return -0.5 * self.beta_t(t) * x

    def dispersion(self, t):
        return jnp.sqrt(self.beta_t(t))

    @partial(jit, static_argnums=[0, 2])
    def reverse_sde(self, initial_samples, score):
        def f(carry, params):
            t, dt = params
            x, rng = carry
            rng, step_rng = jax.random.split(rng)
            disp = self.dispersion(1 - t)
            t = jnp.ones((x.shape[0], 1)) * t
            drift = -self.drift(x, 1 - t) + disp**2 * score(x, 1 - t)
            noise = random.normal(step_rng, x.shape)
            x = x + dt * drift + jnp.sqrt(dt) * disp * noise
            return (x, rng), (carry)

        rng, step_rng = random.split(self.rng)
        dts = self.train_ts[1:] - self.train_ts[:-1]
        params = jnp.stack([self.train_ts[:-1], dts], axis=1)
        (x, _), (x_t, _) = scan(f, (initial_samples, rng), params)
        return x, x_t

<<<<<<< HEAD
    def sample_prior(self, n):
        if self.prior:
            return self.prior.rvs(n)
        else:
            self.rng, step_rng = random.split(self.rng)
            return random.normal(step_rng, (n, self.ndims))

    def sample_posterior(self, n, **kwargs):
        raise NotImplementedError

=======
>>>>>>> b79a5b3c
    # def log_hat_pt(self, data, x, t):
    #     means = data * self.mean_factor(t)
    #     v = self.var(t)
    #     potentials = jnp.sum(-((x - means) ** 2) / (2 * v), axis=1)
    #     return logsumexp(potentials, axis=0, b=1 / self.ndims)


class DiffusionModel(DiffusionModelBase):
    def __init__(self, *args, **kwargs):
        super(DiffusionModel, self).__init__(*args, **kwargs)
        self.state = None

    def score_model(self):
        return ScoreApprox()

    @partial(jit, static_argnums=[0])
<<<<<<< HEAD
    def loss(self, params, batch, batch_prior, batch_stats, rng):
=======
    def loss(self, params, batch, batch_stats, rng):
>>>>>>> b79a5b3c
        rng, step_rng = random.split(rng)
        N_batch = batch.shape[0]
        t = random.randint(step_rng, (N_batch, 1), 1, self.steps) / (
            self.steps - 1
        )
        mean_coeff = self.mean_factor(t)
        vs = self.var(t)
        stds = jnp.sqrt(vs)
        rng, step_rng = random.split(rng)

        noise = batch_prior + random.normal(step_rng, batch.shape)
        xt = batch * mean_coeff + noise * stds
        output, updates = self.state.apply_fn(
            {"params": params, "batch_stats": batch_stats},
            xt,
            t,
            train=True,
            mutable=["batch_stats"],
        )

        loss = jnp.mean((noise + output * stds) ** 2)
        return loss, updates

    def _train(self, data, **kwargs):
        batch_size = kwargs.get("batch_size", 128)
        n_epochs = kwargs.get("n_epochs", 1000)

        @jit
<<<<<<< HEAD
        def update_step(state, batch, batch_prior, rng):
            (val, updates), grads = jax.value_and_grad(self.loss, has_aux=True)(
                state.params, batch, batch_prior, state.batch_stats, rng
            )
=======
        def update_step(state, batch, rng):
            (val, updates), grads = jax.value_and_grad(
                self.loss, has_aux=True
            )(state.params, batch, state.batch_stats, rng)
>>>>>>> b79a5b3c
            state = state.apply_gradients(grads=grads)
            state = state.replace(batch_stats=updates["batch_stats"])
            return val, state

        train_size = data.shape[0]
<<<<<<< HEAD
        if self.prior:
            prior_samples = jnp.array(self.prior.rvs(train_size))
        else:
            prior_samples = jnp.zeros_like(data)
=======
>>>>>>> b79a5b3c
        batch_size = min(batch_size, train_size)

        steps_per_epoch = train_size // batch_size
        losses = []
        tepochs = tqdm(range(n_epochs))
        for k in tepochs:
            self.rng, step_rng = random.split(self.rng)
            perms = jax.random.permutation(step_rng, train_size)
            perms = perms[
                : steps_per_epoch * batch_size
            ]  # skip incomplete batch
            perms = perms.reshape((steps_per_epoch, batch_size))
            for perm in perms:
                batch = data[perm, :]
<<<<<<< HEAD
                batch_prior = prior_samples[perm, :]
                self.rng, step_rng = random.split(self.rng)
                loss, self.state = update_step(self.state, batch, batch_prior, step_rng)
                losses.append(loss)
            if (k + 1) % 100 == 0:
                mean_loss = jnp.mean(jnp.array(losses))
                self.state.losses.append((mean_loss, k))
=======
                self.rng, step_rng = random.split(self.rng)
                loss, self.state = update_step(self.state, batch, step_rng)
                losses.append(loss)
            if (k + 1) % 100 == 0:
                mean_loss = jnp.mean(jnp.array(losses))
>>>>>>> b79a5b3c
                tepochs.set_postfix(loss=mean_loss)

    def _init_state(self, **kwargs):
        dummy_x = jnp.zeros((1, self.ndims))
        dummy_t = jnp.ones((1, 1))

<<<<<<< HEAD
        _params = self.score_model().init(self.rng, dummy_x, dummy_t, train=False)
=======
        _params = self.score_model().init(
            self.rng, dummy_x, dummy_t, train=False
        )
>>>>>>> b79a5b3c
        lr = kwargs.get("lr", 1e-3)
        optimizer = optax.adam(lr)
        params = _params["params"]
        batch_stats = _params["batch_stats"]

        self.state = TrainState.create(
            apply_fn=self.score_model().apply,
            params=params,
            batch_stats=batch_stats,
            tx=optimizer,
<<<<<<< HEAD
            losses=[],
        )

    def train(self, data, **kwargs):
        restart = kwargs.get("restart", False)
        self.ndims = data.shape[-1]
        # data = self.chains.sample(200).to_numpy()[..., :-3]
        if (not self.state) | restart:
=======
        )

    def train(self, data, **kwargs):
        self.ndims = data.shape[-1]
        # data = self.chains.sample(200).to_numpy()[..., :-3]
        if not self.state:
>>>>>>> b79a5b3c
            self._init_state(**kwargs)

        self._train(data, **kwargs)
        self._predict = lambda x, t: self.state.apply_fn(
            {
                "params": self.state.params,
                "batch_stats": self.state.batch_stats,
            },
            x,
            t,
            train=False,
        )

<<<<<<< HEAD
    def predict(self, initial_samples, **kwargs):
        hist = kwargs.get("history", False)
        x, x_t = self.reverse_sde(initial_samples, self._predict)
        if hist:
            return x, x_t
        else:
            return x

    def sample_posterior(self, n, **kwargs):
        return self.predict(self.sample_prior(n), **kwargs)

    def rvs(self, n):
        return self.sample_posterior(n)
=======
    def predict(self, initial_samples):
        return self.reverse_sde(initial_samples, self._predict)
>>>>>>> b79a5b3c
<|MERGE_RESOLUTION|>--- conflicted
+++ resolved
@@ -25,12 +25,8 @@
         self.rng = random.PRNGKey(2022)
         R = self.steps
         self.train_ts = jnp.arange(1, R) / (R - 1)
-<<<<<<< HEAD
         # self.prior=norm(0,1)
         self.prior = prior
-=======
->>>>>>> b79a5b3c
-        # self.train_ts = jnp.linspace(self.beta_min, self.beta_max, self.steps)
         self.ndims = None
 
     # def prior(self):
@@ -85,7 +81,6 @@
         (x, _), (x_t, _) = scan(f, (initial_samples, rng), params)
         return x, x_t
 
-<<<<<<< HEAD
     def sample_prior(self, n):
         if self.prior:
             return self.prior.rvs(n)
@@ -96,8 +91,6 @@
     def sample_posterior(self, n, **kwargs):
         raise NotImplementedError
 
-=======
->>>>>>> b79a5b3c
     # def log_hat_pt(self, data, x, t):
     #     means = data * self.mean_factor(t)
     #     v = self.var(t)
@@ -114,11 +107,7 @@
         return ScoreApprox()
 
     @partial(jit, static_argnums=[0])
-<<<<<<< HEAD
     def loss(self, params, batch, batch_prior, batch_stats, rng):
-=======
-    def loss(self, params, batch, batch_stats, rng):
->>>>>>> b79a5b3c
         rng, step_rng = random.split(rng)
         N_batch = batch.shape[0]
         t = random.randint(step_rng, (N_batch, 1), 1, self.steps) / (
@@ -147,29 +136,21 @@
         n_epochs = kwargs.get("n_epochs", 1000)
 
         @jit
-<<<<<<< HEAD
         def update_step(state, batch, batch_prior, rng):
             (val, updates), grads = jax.value_and_grad(self.loss, has_aux=True)(
                 state.params, batch, batch_prior, state.batch_stats, rng
             )
-=======
-        def update_step(state, batch, rng):
-            (val, updates), grads = jax.value_and_grad(
-                self.loss, has_aux=True
-            )(state.params, batch, state.batch_stats, rng)
->>>>>>> b79a5b3c
             state = state.apply_gradients(grads=grads)
             state = state.replace(batch_stats=updates["batch_stats"])
             return val, state
 
         train_size = data.shape[0]
-<<<<<<< HEAD
+
         if self.prior:
             prior_samples = jnp.array(self.prior.rvs(train_size))
         else:
             prior_samples = jnp.zeros_like(data)
-=======
->>>>>>> b79a5b3c
+
         batch_size = min(batch_size, train_size)
 
         steps_per_epoch = train_size // batch_size
@@ -184,7 +165,7 @@
             perms = perms.reshape((steps_per_epoch, batch_size))
             for perm in perms:
                 batch = data[perm, :]
-<<<<<<< HEAD
+
                 batch_prior = prior_samples[perm, :]
                 self.rng, step_rng = random.split(self.rng)
                 loss, self.state = update_step(self.state, batch, batch_prior, step_rng)
@@ -192,26 +173,13 @@
             if (k + 1) % 100 == 0:
                 mean_loss = jnp.mean(jnp.array(losses))
                 self.state.losses.append((mean_loss, k))
-=======
-                self.rng, step_rng = random.split(self.rng)
-                loss, self.state = update_step(self.state, batch, step_rng)
-                losses.append(loss)
-            if (k + 1) % 100 == 0:
-                mean_loss = jnp.mean(jnp.array(losses))
->>>>>>> b79a5b3c
                 tepochs.set_postfix(loss=mean_loss)
 
     def _init_state(self, **kwargs):
         dummy_x = jnp.zeros((1, self.ndims))
         dummy_t = jnp.ones((1, 1))
 
-<<<<<<< HEAD
         _params = self.score_model().init(self.rng, dummy_x, dummy_t, train=False)
-=======
-        _params = self.score_model().init(
-            self.rng, dummy_x, dummy_t, train=False
-        )
->>>>>>> b79a5b3c
         lr = kwargs.get("lr", 1e-3)
         optimizer = optax.adam(lr)
         params = _params["params"]
@@ -222,7 +190,6 @@
             params=params,
             batch_stats=batch_stats,
             tx=optimizer,
-<<<<<<< HEAD
             losses=[],
         )
 
@@ -231,14 +198,6 @@
         self.ndims = data.shape[-1]
         # data = self.chains.sample(200).to_numpy()[..., :-3]
         if (not self.state) | restart:
-=======
-        )
-
-    def train(self, data, **kwargs):
-        self.ndims = data.shape[-1]
-        # data = self.chains.sample(200).to_numpy()[..., :-3]
-        if not self.state:
->>>>>>> b79a5b3c
             self._init_state(**kwargs)
 
         self._train(data, **kwargs)
@@ -252,7 +211,6 @@
             train=False,
         )
 
-<<<<<<< HEAD
     def predict(self, initial_samples, **kwargs):
         hist = kwargs.get("history", False)
         x, x_t = self.reverse_sde(initial_samples, self._predict)
@@ -265,8 +223,4 @@
         return self.predict(self.sample_prior(n), **kwargs)
 
     def rvs(self, n):
-        return self.sample_posterior(n)
-=======
-    def predict(self, initial_samples):
-        return self.reverse_sde(initial_samples, self._predict)
->>>>>>> b79a5b3c
+        return self.sample_posterior(n)